--- conflicted
+++ resolved
@@ -12,13 +12,8 @@
   deploy:
     runs-on: ubuntu-latest
     steps:
-<<<<<<< HEAD
-    - name: Checkout
+    - name: Checkout Working Action
       uses: actions/checkout@v4
-=======
-    - name: Checkout Working Action
-      uses: actions/checkout@v3
->>>>>>> a9476dcf
     - name: Set up Python
       uses: actions/setup-python@v5
       with:
